--- conflicted
+++ resolved
@@ -7,13 +7,9 @@
 from easse.quality_estimation import corpus_quality_estimation
 from easse.sari import corpus_sari
 from easse.samsa import corpus_samsa
-<<<<<<< HEAD
 from easse.splitting import corpus_macro_avg_sent_bleu, sys_length_statistics, ref_length_statistics
 from easse.compression import corpus_macro_avg_f1_token, corpus_macro_avg_compression_ratio
 from easse.utils.constants import VALID_TEST_SETS, VALID_METRICS, DEFAULT_METRICS
-=======
-from easse.utils.constants import VALID_TEST_SETS, VALID_METRICS, DEFAULT_METRICS, TEST_SETS_PATHS
->>>>>>> 471a2313
 from easse.utils.resources import get_orig_sents, get_refs_sents
 from easse.report import write_html_report
 
@@ -31,13 +27,8 @@
             sys_sents = system_output_file.read().splitlines()
     # Get original and reference sentences
     if test_set == 'custom':
-<<<<<<< HEAD
-        assert orig_sents_path is None
-        assert refs_sents_paths is None
-=======
         assert orig_sents_path is not None
         assert refs_sents_paths is not None
->>>>>>> 471a2313
         if type(refs_sents_paths) == str:
             refs_sents_paths = refs_sents_paths.split(',')
         orig_sents = read_lines(orig_sents_path)
