--- conflicted
+++ resolved
@@ -9,11 +9,8 @@
 from easse.quality_estimation import corpus_quality_estimation
 from easse.sari import corpus_sari
 from easse.samsa import corpus_samsa
-<<<<<<< HEAD
 from easse.splitting import corpus_macro_avg_sent_bleu
 from easse.compression import corpus_f1_token
-=======
->>>>>>> f57ffa4d
 from easse.utils.constants import VALID_TEST_SETS, VALID_METRICS, DEFAULT_METRICS
 from easse.utils.resources import get_orig_sents, get_refs_sents
 from easse.report import write_html_report, write_multiple_systems_html_report
@@ -58,6 +55,10 @@
             help='Test set to use.',
     )(function)
     function = click.option(
+            '--sys_sents_path', type=click.Path(), default=None,
+            help='Path to the system predictions input file that is to be evaluated.',
+    )(function)
+    function = click.option(
             '--orig_sents_path', type=click.Path(), default=None,
             help='Path to the source sentences. Only used when test_set == "custom".',
     )(function)
@@ -86,13 +87,9 @@
 @click.option('--analysis', '-a', is_flag=True,
               help=f'Perform word-level transformation analysis.')
 @click.option('--quality_estimation', '-q', is_flag=True,
-<<<<<<< HEAD
               help='Compute quality estimation features.')
-=======
-              help='Perform quality estimation.')
 @click.option('--sys_sents_path', type=click.Path(), default=None,
             help='Path to the system predictions input file that is to be evaluated.')
->>>>>>> f57ffa4d
 def _evaluate_system_output(*args, **kwargs):
     metrics_scores = evaluate_system_output(*args, **kwargs)
     print(metrics_scores)
@@ -114,13 +111,8 @@
     """
     # get the metrics that need to be computed
     metrics = metrics.split(',')
-<<<<<<< HEAD
-    orig_sents, sys_sents, refs_sents = get_sents(test_set, orig_sents_path, sys_sents_path, refs_sents_paths)
-=======
     sys_sents = get_sys_sents(test_set, sys_sents_path)
     orig_sents, refs_sents = get_orig_and_refs_sents(test_set, orig_sents_path, refs_sents_paths)
-    lowercase = is_test_set_lowercase(test_set)
->>>>>>> f57ffa4d
 
     # compute each metric
     metrics_scores = {}
@@ -188,13 +180,8 @@
     """
     Create a HTML report file with automatic metrics, plots and samples.
     """
-<<<<<<< HEAD
-    orig_sents, sys_sents, refs_sents = get_sents(test_set, orig_sents_path, sys_sents_path, refs_sents_paths)
-=======
     sys_sents = get_sys_sents(test_set, sys_sents_path)
     orig_sents, refs_sents = get_orig_and_refs_sents(test_set, orig_sents_path, refs_sents_paths)
-    lowercase = is_test_set_lowercase(test_set)
->>>>>>> f57ffa4d
     write_html_report(
             report_path, orig_sents, sys_sents, refs_sents, test_set=test_set,
             lowercase=lowercase, tokenizer=tokenizer, metrics=metrics,
@@ -208,6 +195,7 @@
         refs_sents_paths=None,
         report_path='easse_report.html',
         tokenizer='13a',
+        lowercase=True,
         metrics=','.join(DEFAULT_METRICS)
         ):
     """
@@ -215,7 +203,6 @@
     """
     sys_sents_list = [read_lines(path) for path in sys_sents_paths]
     orig_sents, refs_sents = get_orig_and_refs_sents(test_set, orig_sents_path, refs_sents_paths)
-    lowercase = is_test_set_lowercase(test_set)
     system_names = [Path(path).name for path in sys_sents_paths]
     write_multiple_systems_html_report(
             report_path, orig_sents, sys_sents_list, refs_sents, system_names=system_names, test_set=test_set,
