from typing import List
from ucca.core import Passage

from easse.utils.ucca_utils import get_scenes_ucca, get_scenes_text, ucca_parse_texts
from easse.aligner.aligner import align
from easse.aligner.corenlp_utils import syntactic_parse_texts
import easse.utils.preprocessing as utils_prep

from tqdm import tqdm


def align_scenes_sentences(scenes, synt_parse_sentences, allow_mutiple_matches):
    synt_parse_scenes = syntactic_parse_texts(scenes)

    scenes_sents_aligns = []
    already_matched = []
    for synt_scene in synt_parse_scenes:
        max_sent_aligns = []
        for sent_num, synt_sent in enumerate(synt_parse_sentences):
            if not allow_mutiple_matches and sent_num in already_matched:
                continue
            word_alignments = align(synt_scene, synt_sent)[1]
            if len(word_alignments) > len(max_sent_aligns):
                max_sent_aligns = word_alignments
                max_sent_num = sent_num
        scenes_sents_aligns.append(max_sent_aligns)
        if len(max_sent_aligns) > 0:
            already_matched.append(max_sent_num)

    return scenes_sents_aligns


def _get_minimal_centers_from_scene(ucca_scene):
    minimal_centers = []
    main_relations = [edge.child for edge in ucca_scene.outgoing if edge.tag == 'P' or edge.tag == 'S']
    for relation in main_relations:
        relation_centers = [edge.child for edge in relation.outgoing if edge.tag == 'C']
        if relation_centers:
            while relation_centers:
                for center in relation_centers:
                    ccenters = [edge.child for edge in center.outgoing if edge.tag == 'C']
                lcenters = relation_centers
                relation_centers = ccenters
            minimal_centers.append(lcenters)
        else:  # they are already minimal centers
            minimal_centers.append(main_relations)
    return minimal_centers


def get_minimal_centers_from_relations(ucca_passage: Passage):
    """
    Return all the most internal centers of main relations in each passage
    """
    scenes = get_scenes_ucca(ucca_passage)
    minimal_centers = []
    for sc in scenes:
        minimal_centers += _get_minimal_centers_from_scene(sc)

    y = ucca_passage.layer("0")
    output = []
    for scp in minimal_centers:
        for par in scp:
            output2 = []
            positions = [d.position for d in par.get_terminals(False, True)]
            for pos in positions:
                if not output2:
                    output2.append(str(y.by_position(pos)))
                elif str(y.by_position(pos)) != output2[-1]:
                    output2.append(str(y.by_position(pos)))

        output.append(output2)

    return output


def get_minimal_centers_for_participants(P: Passage):
    """
    P is a ucca passage. Return all the minimal participant centers in each scene
    """
    scenes = get_scenes_ucca(P)
    n = []
    for sc in scenes:  # find participant nodes
        minimal_centers = []
        participants = [e.child for e in sc.outgoing if e.tag == 'A']
        for pa in participants:
            centers = [e.child for e in pa.outgoing if e.tag == 'C']
            if centers:
                while centers:
                    for c in centers:
                        ccenters = [e.child for e in c.outgoing if e.tag == 'C' or e.tag == 'P' or e.tag == 'S']   #also addresses center Scenes
                    lcenters = centers
                    centers = ccenters
                minimal_centers.append(lcenters)
            elif pa.is_scene():  # address the case of Participant Scenes
                scene_centers = [e.child for e in pa.outgoing if e.tag == 'P' or e.tag == 'S']
                for scc in scene_centers:
                    centers = [e.child for e in scc.outgoing if e.tag == 'C']
                    if centers:
                        while centers:
                            for c in centers:
                                ccenters = [e.child for e in c.outgoing if e.tag == 'C']
                            lcenters = centers
                            centers = ccenters
                        minimal_centers.append(lcenters)
                    else:
                        minimal_centers.append(scene_centers)
            elif any(e.tag == "H" for e in pa.outgoing):  # address the case of multiple parallel Scenes inside a participant
                hscenes = [e.child for e in pa.outgoing if e.tag == 'H']
                mh = []
                for h in hscenes:
                    hrelations = [e.child for e in h.outgoing if e.tag == 'P' or e.tag == 'S']  # in case of multiple parallel scenes we generate new multiple centers
                    for hr in hrelations:
                        centers = [e.child for e in hr.outgoing if e.tag == 'C']
                        if centers:
                            while centers:
                                for c in centers:
                                    ccenters = [e.child for e in c.outgoing if e.tag == 'C']
                                lcenters = centers
                                centers = ccenters
                            mh.append(lcenters[0])
                        else:
                            mh.append(hrelations[0])
                minimal_centers.append(mh)
            else:
                minimal_centers.append([pa])

        n.append(minimal_centers)

    y = P.layer("0")  # find cases of multiple centers
    output = []
    s = []
    I = []
    for scp in n:
        r = []
        u = n.index(scp)
        for par in scp:
            if len(par) > 1:
                d = scp.index(par)
                par = [par[i:i+1] for i in range(len(par))]
                for c in par:
                    r.append(c)
                I.append([u,d])
            else:
                r.append(par)
        s.append(r)

    for scp in s:  # find the spans of the participant nodes
        output1 = []
        for par in scp:
            # TODO: somethimes "par" does not contain anything, which caused the original implementation (without the if) to crash when unpacking
            if len(par) != 1:
                continue
            [par] = par
            output2 = []
            p = []
            d = par.get_terminals(False, True)
            for i in range(0, len(d)):
                p.append(d[i].position)

            for k in p:
                if len(output2) == 0:
                    output2.append(str(y.by_position(k)))
                elif str(y.by_position(k)) != output2[-1]:
                    output2.append(str(y.by_position(k)))
            output1.append(output2)
        output.append(output1)

    y = []  # unify spans in case of multiple centers
    for scp in output:
        x = []
        u = output.index(scp)
        for par in scp:
            for v in I:
                if par == output[v[0]][v[1]]:
                    for l in range(1,len(n[v[0]][v[1]])):
                        par.append((output[v[0]][v[1]+l])[0])

                    x.append(par)
                elif all(par != output[v[0]][v[1]+l] for l in range(1, len(n[v[0]][v[1]]))):
                    x.append(par)
            if not I:
                x.append(par)
        y.append(x)

    return y


def compute_samsa(orig_ucca_passage: Passage, sys_synt_parse):
    orig_scenes = get_scenes_text(orig_ucca_passage)

    orig_num_scenes = len(orig_scenes)
    sys_num_sents = len(sys_synt_parse)

    if orig_num_scenes < sys_num_sents:
        score = 0.0
    else:
        rel_min_centers = get_minimal_centers_from_relations(orig_ucca_passage)
        part_min_centers = get_minimal_centers_for_participants(orig_ucca_passage)

        allow_mutiple_matches = orig_num_scenes > sys_num_sents

        orig_scenes_sys_sentences_alignments = align_scenes_sentences(orig_scenes, sys_synt_parse,
<<<<<<< HEAD
                                                                      allow_mutiple_matches)
=======
                                                                          allow_mutiple_matches)
>>>>>>> 471a2313
        scorem = []
        scorea = []
        for scene_index, scene_sent_word_aligns in enumerate(orig_scenes_sys_sentences_alignments):
            r = [scene_word for scene_word, _ in scene_sent_word_aligns]
            if not rel_min_centers[scene_index]:
                s = 0.5
            elif all(rel_min_centers[scene_index][l] in r for l in range(len(rel_min_centers[scene_index]))):
                s = 1.0
            else:
                s = 0.0
            scorem.append(s)

            sa = []
            if not part_min_centers[scene_index]:
                sa = [0.5]
                scorea.append(sa)
            else:
                for a in part_min_centers[scene_index]:
                    if not a:
                        p = 0.5
                    elif all(a[l] in r for l in range(len(a))):
                        p = 1
                    else:
                        p = 0
                    sa.append(p)
                scorea.append(sa)

        scoresc = []
        for i in range(orig_num_scenes):
            d = len(scorea[i])
            v = 0.5*scorem[i] + 0.5*(1/d)*sum(scorea[i])
            scoresc.append(v)
        score = (sys_num_sents/(orig_num_scenes**2))*sum(scoresc)
    return score


def corpus_samsa(orig_sentences: List[str], sys_outputs: List[str], lowercase: bool = False, tokenizer: str = '13a',
                 verbose: bool = False):
<<<<<<< HEAD
    print('Warning: SAMSA metric takes a long time to compute. Disable it if you need fast evaluation.')
=======

    print('Warning: SAMSA metric is long to compute (120 sentences ~ 1h), disable it if you need fast evaluation.')
    
>>>>>>> 471a2313
    orig_sentences = [utils_prep.normalize(sent, lowercase, tokenizer) for sent in orig_sentences]
    orig_ucca_sents = ucca_parse_texts(orig_sentences)

    sys_outputs = [utils_prep.normalize(output, lowercase, tokenizer) for output in sys_outputs]
    sys_synt_outputs = syntactic_parse_texts(sys_outputs, tokenize=False, sentence_split=True, verbose=verbose)

    if verbose:
        print("Computing SAMSA score...")

    samsa_score = 0.0
    for orig_ucca, sys_synt in tqdm(zip(orig_ucca_sents, sys_synt_outputs), disable=(not verbose)):
        samsa_score += compute_samsa(orig_ucca, sys_synt)

    samsa_score /= len(orig_sentences)

    return 100. * samsa_score<|MERGE_RESOLUTION|>--- conflicted
+++ resolved
@@ -200,11 +200,7 @@
         allow_mutiple_matches = orig_num_scenes > sys_num_sents
 
         orig_scenes_sys_sentences_alignments = align_scenes_sentences(orig_scenes, sys_synt_parse,
-<<<<<<< HEAD
                                                                       allow_mutiple_matches)
-=======
-                                                                          allow_mutiple_matches)
->>>>>>> 471a2313
         scorem = []
         scorea = []
         for scene_index, scene_sent_word_aligns in enumerate(orig_scenes_sys_sentences_alignments):
@@ -243,13 +239,9 @@
 
 def corpus_samsa(orig_sentences: List[str], sys_outputs: List[str], lowercase: bool = False, tokenizer: str = '13a',
                  verbose: bool = False):
-<<<<<<< HEAD
-    print('Warning: SAMSA metric takes a long time to compute. Disable it if you need fast evaluation.')
-=======
 
     print('Warning: SAMSA metric is long to compute (120 sentences ~ 1h), disable it if you need fast evaluation.')
     
->>>>>>> 471a2313
     orig_sentences = [utils_prep.normalize(sent, lowercase, tokenizer) for sent in orig_sentences]
     orig_ucca_sents = ucca_parse_texts(orig_sentences)
 
